--- conflicted
+++ resolved
@@ -115,14 +115,6 @@
 	return nil
 }
 
-<<<<<<< HEAD
-// Set makes an insert or update to the database.
-func (o *oracleDatabaseAccess) Set(ctx context.Context, req *state.SetRequest) error {
-	return state.SetWithOptions(ctx, o.setValue, req)
-}
-
-=======
->>>>>>> a4b27ae4
 func parseTTL(requestMetadata map[string]string) (*int, error) {
 	if val, found := requestMetadata[metadataTTLKey]; found && val != "" {
 		parsedVal, err := strconv.ParseInt(val, 10, 0)
@@ -137,13 +129,8 @@
 	return nil, nil
 }
 
-<<<<<<< HEAD
-// setValue is an internal implementation of set to enable passing the logic to state.SetWithRetries as a func.
-func (o *oracleDatabaseAccess) setValue(ctx context.Context, req *state.SetRequest) error {
-=======
 // Set makes an insert or update to the database.
-func (o *oracleDatabaseAccess) Set(req *state.SetRequest) error {
->>>>>>> a4b27ae4
+func (o *oracleDatabaseAccess) Set(ctx context.Context, req *state.SetRequest) error {
 	o.logger.Debug("Setting state value in OracleDatabase")
 	err := state.CheckRequestOptions(req.Options)
 	if err != nil {
@@ -282,16 +269,7 @@
 }
 
 // Delete removes an item from the state store.
-<<<<<<< HEAD
 func (o *oracleDatabaseAccess) Delete(ctx context.Context, req *state.DeleteRequest) error {
-	return state.DeleteWithOptions(ctx, o.deleteValue, req)
-}
-
-// deleteValue is an internal implementation of delete to enable passing the logic to state.DeleteWithRetries as a func.
-func (o *oracleDatabaseAccess) deleteValue(ctx context.Context, req *state.DeleteRequest) error {
-=======
-func (o *oracleDatabaseAccess) Delete(req *state.DeleteRequest) error {
->>>>>>> a4b27ae4
 	o.logger.Debug("Deleting state value from OracleDatabase")
 	if req.Key == "" {
 		return fmt.Errorf("missing key in delete operation")
