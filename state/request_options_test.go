--- conflicted
+++ resolved
@@ -14,40 +14,11 @@
 package state
 
 import (
-	"context"
 	"testing"
 
 	"github.com/stretchr/testify/assert"
 )
 
-<<<<<<< HEAD
-// TestSetRequestWithOptions is used to test request options.
-func TestSetRequestWithOptions(t *testing.T) {
-	t.Run("set with default options", func(t *testing.T) {
-		counter := 0
-		SetWithOptions(context.Background(), func(ctx context.Context, req *SetRequest) error {
-			counter++
-
-			return nil
-		}, &SetRequest{})
-		assert.Equal(t, 1, counter, "should execute only once")
-	})
-
-	t.Run("set with no explicit options", func(t *testing.T) {
-		counter := 0
-		SetWithOptions(context.Background(), func(ctx context.Context, req *SetRequest) error {
-			counter++
-
-			return nil
-		}, &SetRequest{
-			Options: SetStateOption{},
-		})
-		assert.Equal(t, 1, counter, "should execute only once")
-	})
-}
-
-=======
->>>>>>> a4b27ae4
 // TestCheckRequestOptions is used to validate request options.
 func TestCheckRequestOptions(t *testing.T) {
 	t.Run("set state options", func(t *testing.T) {
